[package]
name = "shuttle-axum"
version = "0.25.0"
edition = "2021"
license = "Apache-2.0"
description = "Service implementation to run an axum webserver on shuttle"
keywords = ["shuttle-service", "axum"]

[workspace]

[dependencies]
axum = { version = "0.6.10" }
<<<<<<< HEAD
shuttle-runtime = { path = "../../runtime", version = "0.24.0", default-features = false }
=======
shuttle-runtime = { path = "../../runtime", version = "0.25.0" }
>>>>>>> d7b5b6af

[dev-dependencies]
tokio = { version = "1.26.0", features = ["macros", "rt-multi-thread"] }<|MERGE_RESOLUTION|>--- conflicted
+++ resolved
@@ -10,11 +10,7 @@
 
 [dependencies]
 axum = { version = "0.6.10" }
-<<<<<<< HEAD
-shuttle-runtime = { path = "../../runtime", version = "0.24.0", default-features = false }
-=======
-shuttle-runtime = { path = "../../runtime", version = "0.25.0" }
->>>>>>> d7b5b6af
+shuttle-runtime = { path = "../../runtime", version = "0.25.0", default-features = false }
 
 [dev-dependencies]
 tokio = { version = "1.26.0", features = ["macros", "rt-multi-thread"] }